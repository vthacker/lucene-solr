/*
 * Licensed to the Apache Software Foundation (ASF) under one or more
 * contributor license agreements.  See the NOTICE file distributed with
 * this work for additional information regarding copyright ownership.
 * The ASF licenses this file to You under the Apache License, Version 2.0
 * (the "License"); you may not use this file except in compliance with
 * the License.  You may obtain a copy of the License at
 *
 *     http://www.apache.org/licenses/LICENSE-2.0
 *
 * Unless required by applicable law or agreed to in writing, software
 * distributed under the License is distributed on an "AS IS" BASIS,
 * WITHOUT WARRANTIES OR CONDITIONS OF ANY KIND, either express or implied.
 * See the License for the specific language governing permissions and
 * limitations under the License.
 */
package org.apache.solr.client.solrj.response;

import org.apache.solr.common.util.NamedList;

import java.util.ArrayList;
import java.util.HashMap;
import java.util.List;
import java.util.Map;

/**
 * Encapsulates responses from TermsComponent
 */
public class TermsResponse {
  private Map<String, List<Term>> termMap = new HashMap<>();
  
  public TermsResponse(NamedList<NamedList<Object>> termsInfo) {
    for (int i = 0; i < termsInfo.size(); i++) {
      String fieldName = termsInfo.getName(i);
      List<Term> itemList = new ArrayList<>();
      NamedList<Object> items = termsInfo.getVal(i);
      
      for (int j = 0; j < items.size(); j++) {
        String term = items.getName(j);
        Object val = items.getVal(j);
        Term t;
        if (val instanceof NamedList) {
          @SuppressWarnings("unchecked")
          NamedList<Number> termStats = (NamedList<Number>) val;
<<<<<<< HEAD
          t = new Term(term, termStats.get("docFreq").longValue(), termStats.get("totalTermFreq").longValue());
=======
          t = new Term(term, termStats.get("df").longValue(), termStats.get("ttf").longValue());
>>>>>>> ea79c668
        } else {
          t = new Term(term, ((Number) val).longValue());
        }
        itemList.add(t);
      }

      termMap.put(fieldName, itemList);
    }
  }

  /**
   * Get's the term list for a given field
   * 
   * @return the term list or null if no terms for the given field exist
   */
  public List<Term> getTerms(String field) {
    return termMap.get(field);
  }
  
  public Map<String, List<Term>> getTermMap() {
    return termMap;
  }

  public static class Term {
    private String term;
    private long frequency;
    private long totalTermFreq;

    public Term(String term, long frequency) {
      this(term, frequency, 0);
    }

    public Term(String term, long frequency, long totalTermFreq) {
      this.term = term;
      this.frequency = frequency;
      this.totalTermFreq = totalTermFreq;
    }

    public String getTerm() {
      return term;
    }

    public void setTerm(String term) {
      this.term = term;
    }
    
    public long getFrequency() {
      return frequency;
    }
    
    public void setFrequency(long frequency) {
      this.frequency = frequency;
    }

    public void addFrequency(long frequency) {
      this.frequency += frequency;
    }

    public long getTotalTermFreq() {
      return totalTermFreq;
    }

    public void setTotalTermFreq(long totalTermFreq) {
      this.totalTermFreq = totalTermFreq;
    }

    public void addTotalTermFreq(long totalTermFreq) {
      this.totalTermFreq += totalTermFreq;
    }
  }
}<|MERGE_RESOLUTION|>--- conflicted
+++ resolved
@@ -42,11 +42,7 @@
         if (val instanceof NamedList) {
           @SuppressWarnings("unchecked")
           NamedList<Number> termStats = (NamedList<Number>) val;
-<<<<<<< HEAD
-          t = new Term(term, termStats.get("docFreq").longValue(), termStats.get("totalTermFreq").longValue());
-=======
           t = new Term(term, termStats.get("df").longValue(), termStats.get("ttf").longValue());
->>>>>>> ea79c668
         } else {
           t = new Term(term, ((Number) val).longValue());
         }
