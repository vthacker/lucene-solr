/*
 * Licensed to the Apache Software Foundation (ASF) under one or more
 * contributor license agreements.  See the NOTICE file distributed with
 * this work for additional information regarding copyright ownership.
 * The ASF licenses this file to You under the Apache License, Version 2.0
 * (the "License"); you may not use this file except in compliance with
 * the License.  You may obtain a copy of the License at
 *
 *     http://www.apache.org/licenses/LICENSE-2.0
 *
 * Unless required by applicable law or agreed to in writing, software
 * distributed under the License is distributed on an "AS IS" BASIS,
 * WITHOUT WARRANTIES OR CONDITIONS OF ANY KIND, either express or implied.
 * See the License for the specific language governing permissions and
 * limitations under the License.
 */
package org.apache.solr.cloud;

import java.util.ArrayList;
import java.util.List;

import org.apache.lucene.util.LuceneTestCase.Slow;
import org.apache.lucene.util.TestUtil;
import org.apache.solr.client.solrj.SolrQuery;
import org.apache.solr.client.solrj.impl.CloudSolrClient;
import org.apache.solr.client.solrj.request.CollectionAdminRequest;
import org.apache.solr.client.solrj.response.RequestStatusState;
import org.apache.solr.common.SolrException;
import org.apache.solr.common.SolrInputDocument;
import org.apache.solr.common.cloud.Replica;
import org.apache.solr.common.cloud.Slice;
import org.junit.BeforeClass;
import org.junit.Test;

/**
 * Tests the Cloud Collections API.
 */
@Slow
public class CollectionsAPIAsyncDistributedZkTest extends SolrCloudTestCase {

  private static final int MAX_TIMEOUT_SECONDS = 60;

  @BeforeClass
  public static void setupCluster() throws Exception {
    configureCluster(2)
        .addConfig("conf1", TEST_PATH().resolve("configsets").resolve("cloud-minimal").resolve("conf"))
        .configure();
  }

  @Test
  public void testSolrJAPICalls() throws Exception {

    final CloudSolrClient client = cluster.getSolrClient();

    RequestStatusState state = CollectionAdminRequest.createCollection("testasynccollectioncreation","conf1",1,1)
        .processAndWait(client, MAX_TIMEOUT_SECONDS);
    assertSame("CreateCollection task did not complete!", RequestStatusState.COMPLETED, state);

    state = CollectionAdminRequest.createCollection("testasynccollectioncreation","conf1",1,1)
        .processAndWait(client, MAX_TIMEOUT_SECONDS);
    assertSame("Recreating a collection with the same should have failed.", RequestStatusState.FAILED, state);

    state = CollectionAdminRequest.addReplicaToShard("testasynccollectioncreation", "shard1")
      .processAndWait(client, MAX_TIMEOUT_SECONDS);
    assertSame("Add replica did not complete", RequestStatusState.COMPLETED, state);

    state = CollectionAdminRequest.splitShard("testasynccollectioncreation")
        .setShardName("shard1")
        .processAndWait(client, MAX_TIMEOUT_SECONDS * 2);
    assertEquals("Shard split did not complete. Last recorded state: " + state, RequestStatusState.COMPLETED, state);

  }

  @Test
  public void testAsyncRequests() throws Exception {

    final String collection = "testAsyncOperations";
    final CloudSolrClient client = cluster.getSolrClient();

    RequestStatusState state = CollectionAdminRequest.createCollection(collection,"conf1",1,1)
        .setRouterName("implicit")
        .setShards("shard1")
        .processAndWait(client, MAX_TIMEOUT_SECONDS);
    assertSame("CreateCollection task did not complete!", RequestStatusState.COMPLETED, state);

    //Add a few documents to shard1
    int numDocs = TestUtil.nextInt(random(), 10, 100);
    List<SolrInputDocument> docs = new ArrayList<>(numDocs);
    for (int i=0; i<numDocs; i++) {
      SolrInputDocument doc = new SolrInputDocument();
      doc.addField("id", i);
      doc.addField("_route_", "shard1");
      docs.add(doc);
    }
    client.add(collection, docs);
    client.commit(collection);

    SolrQuery query = new SolrQuery("*:*");
    query.set("shards", "shard1");
    assertEquals(numDocs, client.query(collection, query).getResults().getNumFound());

    state = CollectionAdminRequest.reloadCollection(collection)
        .processAndWait(client, MAX_TIMEOUT_SECONDS);
    assertSame("ReloadCollection did not complete", RequestStatusState.COMPLETED, state);

    state = CollectionAdminRequest.createShard(collection,"shard2")
        .processAndWait(client, MAX_TIMEOUT_SECONDS);
    assertSame("CreateShard did not complete", RequestStatusState.COMPLETED, state);

    //Add a doc to shard2 to make sure shard2 was created properly
    SolrInputDocument doc = new SolrInputDocument();
    doc.addField("id", numDocs + 1);
    doc.addField("_route_", "shard2");
    client.add(collection, doc);
    client.commit(collection);
    query = new SolrQuery("*:*");
    query.set("shards", "shard2");
    assertEquals(1, client.query(collection, query).getResults().getNumFound());

    state = CollectionAdminRequest.deleteShard(collection,"shard2").processAndWait(client, MAX_TIMEOUT_SECONDS);
    assertSame("DeleteShard did not complete", RequestStatusState.COMPLETED, state);

    state = CollectionAdminRequest.addReplicaToShard(collection, "shard1")
      .processAndWait(client, MAX_TIMEOUT_SECONDS);
    assertSame("AddReplica did not complete", RequestStatusState.COMPLETED, state);

    //cloudClient watch might take a couple of seconds to reflect it
    Slice shard1 = client.getZkStateReader().getClusterState().getSlice(collection, "shard1");
    int count = 0;
    while (shard1.getReplicas().size() != 2) {
      if (count++ > 1000) {
        fail("2nd Replica not reflecting in the cluster state");
      }
      Thread.sleep(100);
    }

    state = CollectionAdminRequest.createAlias("myalias",collection)
        .processAndWait(client, MAX_TIMEOUT_SECONDS);
    assertSame("CreateAlias did not complete", RequestStatusState.COMPLETED, state);

    query = new SolrQuery("*:*");
    query.set("shards", "shard1");
    assertEquals(numDocs, client.query("myalias", query).getResults().getNumFound());

    state = CollectionAdminRequest.deleteAlias("myalias")
        .processAndWait(client, MAX_TIMEOUT_SECONDS);
    assertSame("DeleteAlias did not complete", RequestStatusState.COMPLETED, state);

    try {
      client.query("myalias", query);
      fail("Alias should not exist");
    } catch (SolrException e) {
      //expected
    }

    Replica replica = shard1.getReplicas().iterator().next();
    for (String liveNode : client.getZkStateReader().getClusterState().getLiveNodes()) {
      if (!replica.getNodeName().equals(liveNode)) {
        state = new CollectionAdminRequest.MoveReplica(collection, replica.getName(), liveNode)
            .processAndWait(client, MAX_TIMEOUT_SECONDS);
        assertSame("MoveReplica did not complete", RequestStatusState.COMPLETED, state);
        break;
      }
    }

    shard1 = client.getZkStateReader().getClusterState().getSlice(collection, "shard1");
    String replicaName = shard1.getReplicas().iterator().next().getName();
<<<<<<< HEAD
    state = new CollectionAdminRequest.DeleteReplica()
        .setCollectionName(collection)
        .setShardName("shard1")
        .setReplica(replicaName)
        .processAndWait(client, MAX_TIMEOUT_SECONDS);
=======
    state = CollectionAdminRequest.deleteReplica(collection, "shard1", replicaName)
      .processAndWait(client, MAX_TIMEOUT_SECONDS);
>>>>>>> ea79c668
    assertSame("DeleteReplica did not complete", RequestStatusState.COMPLETED, state);

    state = CollectionAdminRequest.deleteCollection(collection)
        .processAndWait(client, MAX_TIMEOUT_SECONDS);
    assertSame("DeleteCollection did not complete", RequestStatusState.COMPLETED, state);
  }

}<|MERGE_RESOLUTION|>--- conflicted
+++ resolved
@@ -165,16 +165,8 @@
 
     shard1 = client.getZkStateReader().getClusterState().getSlice(collection, "shard1");
     String replicaName = shard1.getReplicas().iterator().next().getName();
-<<<<<<< HEAD
-    state = new CollectionAdminRequest.DeleteReplica()
-        .setCollectionName(collection)
-        .setShardName("shard1")
-        .setReplica(replicaName)
-        .processAndWait(client, MAX_TIMEOUT_SECONDS);
-=======
     state = CollectionAdminRequest.deleteReplica(collection, "shard1", replicaName)
       .processAndWait(client, MAX_TIMEOUT_SECONDS);
->>>>>>> ea79c668
     assertSame("DeleteReplica did not complete", RequestStatusState.COMPLETED, state);
 
     state = CollectionAdminRequest.deleteCollection(collection)
