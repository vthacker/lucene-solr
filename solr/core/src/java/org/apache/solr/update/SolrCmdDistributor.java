--- conflicted
+++ resolved
@@ -298,17 +298,10 @@
     // we need to add the data to the rollup tracker.
     //
     // In the case of a leaderTracker and rollupTracker both being present, then we need to take care when assembling
-<<<<<<< HEAD
     // the final response to check both the rollup and leader trackers on the aggrator node.
     public void trackRequestResult(NamedList resp, boolean success) {
 
-      // Returing Integer.MAX_VALUE here means there was no "rf" on the response, therefore we just need to increment
-=======
-    // the final response to check both the rollup and leader trackers on the aggregator node.
-    public void trackRequestResult(HttpResponse resp, boolean success) {
-      
       // Returning Integer.MAX_VALUE here means there was no "rf" on the response, therefore we just need to increment
->>>>>>> 367bdf7f
       // our achieved rf if we are a leader, i.e. have a leaderTracker.
       int rfFromResp = getRfFromResponse(resp);
 
@@ -323,38 +316,12 @@
 
     private int getRfFromResponse(NamedList resp) {
       if (resp != null) {
-<<<<<<< HEAD
         Object hdr = resp.get("responseHeader");
         if (hdr != null && hdr instanceof NamedList) {
           NamedList<Object> hdrList = (NamedList<Object>) hdr;
           Object rfObj = hdrList.get(UpdateRequest.REPFACT);
           if (rfObj != null && rfObj instanceof Integer) {
             return (Integer) rfObj;
-=======
-
-        InputStream inputStream = null;
-
-        try {
-          inputStream = resp.getEntity().getContent();
-          BinaryResponseParser brp = new BinaryResponseParser();
-          NamedList<Object> nl = brp.processResponse(inputStream, null);
-          Object hdr = nl.get("responseHeader");
-          if (hdr != null && hdr instanceof NamedList) {
-            NamedList<Object> hdrList = (NamedList<Object>) hdr;
-            Object rfObj = hdrList.get(UpdateRequest.REPFACT);
-            if (rfObj != null && rfObj instanceof Integer) {
-              return (Integer) rfObj;
-            }
-          }
-        } catch (Exception e) {
-          log.warn("Failed to parse response from {} during replication factor accounting", node, e);
-        } finally {
-          if (inputStream != null) {
-            try {
-              inputStream.close();
-            } catch (Exception ignore) {
-            }
->>>>>>> 367bdf7f
           }
         }
       }
