package org.apache.lucene.search;

/*
 * Licensed to the Apache Software Foundation (ASF) under one or more
 * contributor license agreements.  See the NOTICE file distributed with
 * this work for additional information regarding copyright ownership.
 * The ASF licenses this file to You under the Apache License, Version 2.0
 * (the "License"); you may not use this file except in compliance with
 * the License.  You may obtain a copy of the License at
 *
 *     http://www.apache.org/licenses/LICENSE-2.0
 *
 * Unless required by applicable law or agreed to in writing, software
 * distributed under the License is distributed on an "AS IS" BASIS,
 * WITHOUT WARRANTIES OR CONDITIONS OF ANY KIND, either express or implied.
 * See the License for the specific language governing permissions and
 * limitations under the License.
 */

import org.apache.lucene.index.DocsEnum;
import org.apache.lucene.search.PhraseQuery.TermDocsEnumFactory;
import org.apache.lucene.search.intervals.BlockIntervalIterator;
import org.apache.lucene.search.intervals.IntervalIterator;
import org.apache.lucene.search.intervals.TermIntervalIterator;
import org.apache.lucene.search.similarities.Similarity;

import java.io.IOException;
import java.util.Arrays;

final class ExactPhraseScorer extends Scorer {
  private final int endMinus1;
  
  private final static int CHUNK = 4096;
  
  private int gen;
  private final int[] counts = new int[CHUNK];
  private final int[] gens = new int[CHUNK];
  
  boolean noDocs;
<<<<<<< HEAD
  
=======
  private final long cost;

>>>>>>> 9c47892d
  private final static class ChunkState {
    final TermDocsEnumFactory factory;
    final DocsEnum posEnum;
    final int offset;
    final boolean useAdvance;
    int posUpto;
    int posLimit;
    int pos;
    int lastPos;
    
    public ChunkState(TermDocsEnumFactory factory, DocsEnum posEnum, int offset,
        boolean useAdvance) throws IOException {
      this.factory = factory;
      this.posEnum = posEnum;
      this.offset = offset;
      this.useAdvance = useAdvance;
    }
  }
  
  private final ChunkState[] chunkStates;
  
  private int docID = -1;
  private int freq;
<<<<<<< HEAD
=======

  private final Similarity.SimScorer docScorer;
>>>>>>> 9c47892d
  
  private final Similarity.ExactSimScorer docScorer;

  ExactPhraseScorer(Weight weight, PhraseQuery.PostingsAndFreq[] postings,
<<<<<<< HEAD
      Similarity.ExactSimScorer docScorer) throws IOException {
=======
                    Similarity.SimScorer docScorer) throws IOException {
>>>>>>> 9c47892d
    super(weight);
    this.docScorer = docScorer;
    
    chunkStates = new ChunkState[postings.length];
<<<<<<< HEAD
    
    endMinus1 = postings.length - 1;
    
    for (int i = 0; i < postings.length; i++) {
      
=======

    endMinus1 = postings.length-1;
    
    // min(cost)
    cost = postings[0].postings.cost();

    for(int i=0;i<postings.length;i++) {

>>>>>>> 9c47892d
      // Coarse optimization: advance(target) is fairly
      // costly, so, if the relative freq of the 2nd
      // rarest term is not that much (> 1/5th) rarer than
      // the first term, then we just use .nextDoc() when
      // ANDing. This buys ~15% gain for phrases where
      // freq of rarest 2 terms is close:
      final boolean useAdvance = postings[i].docFreq > 5 * postings[0].docFreq;
      chunkStates[i] = new ChunkState(postings[i].factory, postings[i].postings,
          -postings[i].position, useAdvance);
      if (i > 0
          && postings[i].postings.nextDoc() == DocIdSetIterator.NO_MORE_DOCS) {
        noDocs = true;
        return;
      }
    }
  }
  
  @Override
  public int nextDoc() throws IOException {
    while (true) {
      
      // first (rarest) term
      final int doc = chunkStates[0].posEnum.nextDoc();
      if (doc == DocIdSetIterator.NO_MORE_DOCS) {
        docID = doc;
        return doc;
      }
      
      // not-first terms
      int i = 1;
      while (i < chunkStates.length) {
        final ChunkState cs = chunkStates[i];
        int doc2 = cs.posEnum.docID();
        if (cs.useAdvance) {
          if (doc2 < doc) {
            doc2 = cs.posEnum.advance(doc);
          }
        } else {
          int iter = 0;
          while (doc2 < doc) {
            // safety net -- fallback to .advance if we've
            // done too many .nextDocs
            if (++iter == 50) {
              doc2 = cs.posEnum.advance(doc);
              break;
            } else {
              doc2 = cs.posEnum.nextDoc();
            }
          }
        }
        if (doc2 > doc) {
          break;
        }
        i++;
      }
      
      if (i == chunkStates.length) {
        // this doc has all the terms -- now test whether
        // phrase occurs
        docID = doc;
        
        freq = phraseFreq();
        if (freq != 0) {
          return docID;
        }
      }
    }
  }
  
  @Override
  public int advance(int target) throws IOException {
    
    // first term
    int doc = chunkStates[0].posEnum.advance(target);
    if (doc == DocIdSetIterator.NO_MORE_DOCS) {
      docID = DocIdSetIterator.NO_MORE_DOCS;
      return doc;
    }
    
    while (true) {
      
      // not-first terms
      int i = 1;
      while (i < chunkStates.length) {
        int doc2 = chunkStates[i].posEnum.docID();
        if (doc2 < doc) {
          doc2 = chunkStates[i].posEnum.advance(doc);
        }
        if (doc2 > doc) {
          break;
        }
        i++;
      }
      
      if (i == chunkStates.length) {
        // this doc has all the terms -- now test whether
        // phrase occurs
        docID = doc;
        freq = phraseFreq();
        if (freq != 0) {
          return docID;
        }
      }
      
      doc = chunkStates[0].posEnum.nextDoc();
      if (doc == DocIdSetIterator.NO_MORE_DOCS) {
        docID = doc;
        return doc;
      }
    }
  }
  
  @Override
  public String toString() {
    return "ExactPhraseScorer(" + weight + ")";
  }
  
  @Override
  public int freq() {
    return freq;
  }
  
  @Override
  public int docID() {
    return docID;
  }
  
  @Override
  public float score() {
    return docScorer.score(docID, freq);
  }
  
  private int phraseFreq() throws IOException {
    
    freq = 0;
    
    // init chunks
    for (int i = 0; i < chunkStates.length; i++) {
      final ChunkState cs = chunkStates[i];
      cs.posLimit = cs.posEnum.freq();
      cs.pos = cs.offset + cs.posEnum.nextPosition();
      cs.posUpto = 1;
      cs.lastPos = -1;
    }
    
    int chunkStart = 0;
    int chunkEnd = CHUNK;
    
    // process chunk by chunk
    boolean end = false;
    
    // TODO: we could fold in chunkStart into offset and
    // save one subtract per pos incr
    
    while (!end) {
      
      gen++;
      
      if (gen == 0) {
        // wraparound
        Arrays.fill(gens, 0);
        gen++;
      }
      
      // first term
      {
        final ChunkState cs = chunkStates[0];
        while (cs.pos < chunkEnd) {
          if (cs.pos > cs.lastPos) {
            cs.lastPos = cs.pos;
            final int posIndex = cs.pos - chunkStart;
            counts[posIndex] = 1;
            assert gens[posIndex] != gen;
            gens[posIndex] = gen;
          }
          
          if (cs.posUpto == cs.posLimit) {
            end = true;
            break;
          }
          cs.posUpto++;
          cs.pos = cs.offset + cs.posEnum.nextPosition();
        }
      }
      
      // middle terms
      boolean any = true;
      for (int t = 1; t < endMinus1; t++) {
        final ChunkState cs = chunkStates[t];
        any = false;
        while (cs.pos < chunkEnd) {
          if (cs.pos > cs.lastPos) {
            cs.lastPos = cs.pos;
            final int posIndex = cs.pos - chunkStart;
            if (posIndex >= 0 && gens[posIndex] == gen && counts[posIndex] == t) {
              // viable
              counts[posIndex]++;
              any = true;
            }
          }
          
          if (cs.posUpto == cs.posLimit) {
            end = true;
            break;
          }
          cs.posUpto++;
          cs.pos = cs.offset + cs.posEnum.nextPosition();
        }
        
        if (!any) {
          break;
        }
      }
      
      if (!any) {
        // petered out for this chunk
        chunkStart += CHUNK;
        chunkEnd += CHUNK;
        continue;
      }
      
      // last term
      
      {
        final ChunkState cs = chunkStates[endMinus1];
        while (cs.pos < chunkEnd) {
          if (cs.pos > cs.lastPos) {
            cs.lastPos = cs.pos;
            final int posIndex = cs.pos - chunkStart;
            if (posIndex >= 0 && gens[posIndex] == gen
                && counts[posIndex] == endMinus1) {
              freq++;
            }
          }
          
          if (cs.posUpto == cs.posLimit) {
            end = true;
            break;
          }
          cs.posUpto++;
          cs.pos = cs.offset + cs.posEnum.nextPosition();
        }
      }
      
      chunkStart += CHUNK;
      chunkEnd += CHUNK;
    }
    
    return freq;
  }
<<<<<<< HEAD
  
  @Override
  public IntervalIterator intervals(boolean collectIntervals) throws IOException {
    TermIntervalIterator[] posIters = new TermIntervalIterator[chunkStates.length];
    DocsEnum[] enums = new DocsEnum[chunkStates.length];
    for (int i = 0; i < chunkStates.length; i++) {
      posIters[i] = new TermIntervalIterator(this, enums[i] = chunkStates[i].factory.docsAndPositionsEnum(), false, collectIntervals);
    }
    return new SloppyPhraseScorer.AdvancingIntervalIterator(this, collectIntervals, enums, new BlockIntervalIterator(this, collectIntervals, posIters));
=======

  @Override
  public long cost() {
    return cost;
>>>>>>> 9c47892d
  }
}<|MERGE_RESOLUTION|>--- conflicted
+++ resolved
@@ -37,12 +37,8 @@
   private final int[] gens = new int[CHUNK];
   
   boolean noDocs;
-<<<<<<< HEAD
-  
-=======
   private final long cost;
 
->>>>>>> 9c47892d
   private final static class ChunkState {
     final TermDocsEnumFactory factory;
     final DocsEnum posEnum;
@@ -66,31 +62,15 @@
   
   private int docID = -1;
   private int freq;
-<<<<<<< HEAD
-=======
-
+  
   private final Similarity.SimScorer docScorer;
->>>>>>> 9c47892d
-  
-  private final Similarity.ExactSimScorer docScorer;
 
   ExactPhraseScorer(Weight weight, PhraseQuery.PostingsAndFreq[] postings,
-<<<<<<< HEAD
-      Similarity.ExactSimScorer docScorer) throws IOException {
-=======
                     Similarity.SimScorer docScorer) throws IOException {
->>>>>>> 9c47892d
     super(weight);
     this.docScorer = docScorer;
     
     chunkStates = new ChunkState[postings.length];
-<<<<<<< HEAD
-    
-    endMinus1 = postings.length - 1;
-    
-    for (int i = 0; i < postings.length; i++) {
-      
-=======
 
     endMinus1 = postings.length-1;
     
@@ -99,7 +79,6 @@
 
     for(int i=0;i<postings.length;i++) {
 
->>>>>>> 9c47892d
       // Coarse optimization: advance(target) is fairly
       // costly, so, if the relative freq of the 2nd
       // rarest term is not that much (> 1/5th) rarer than
@@ -350,8 +329,7 @@
     
     return freq;
   }
-<<<<<<< HEAD
-  
+
   @Override
   public IntervalIterator intervals(boolean collectIntervals) throws IOException {
     TermIntervalIterator[] posIters = new TermIntervalIterator[chunkStates.length];
@@ -360,11 +338,11 @@
       posIters[i] = new TermIntervalIterator(this, enums[i] = chunkStates[i].factory.docsAndPositionsEnum(), false, collectIntervals);
     }
     return new SloppyPhraseScorer.AdvancingIntervalIterator(this, collectIntervals, enums, new BlockIntervalIterator(this, collectIntervals, posIters));
-=======
+  }
 
   @Override
   public long cost() {
     return cost;
->>>>>>> 9c47892d
-  }
+  }
+
 }