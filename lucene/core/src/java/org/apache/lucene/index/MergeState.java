--- conflicted
+++ resolved
@@ -25,11 +25,8 @@
 import org.apache.lucene.codecs.NormsProducer;
 import org.apache.lucene.codecs.StoredFieldsReader;
 import org.apache.lucene.codecs.TermVectorsReader;
-<<<<<<< HEAD
 import org.apache.lucene.document.FieldTypes;
 import org.apache.lucene.store.Directory;
-=======
->>>>>>> 1529c57c
 import org.apache.lucene.util.Bits;
 import org.apache.lucene.util.InfoStream;
 import org.apache.lucene.util.packed.PackedInts;
@@ -79,19 +76,10 @@
   /** InfoStream for debugging messages. */
   public final InfoStream infoStream;
 
-<<<<<<< HEAD
   public final FieldTypes fieldTypes;
 
-  /** Counter used for periodic calls to checkAbort
-   * @lucene.internal */
-  public int checkAbortCount;
-
   /** Sole constructor. */
-  MergeState(FieldTypes fieldTypes, List<LeafReader> readers, SegmentInfo segmentInfo, InfoStream infoStream, CheckAbort checkAbort) throws IOException {
-=======
-  /** Sole constructor. */
-  MergeState(List<CodecReader> readers, SegmentInfo segmentInfo, InfoStream infoStream) throws IOException {
->>>>>>> 1529c57c
+  MergeState(FieldTypes fieldTypes, List<CodecReader> readers, SegmentInfo segmentInfo, InfoStream infoStream) throws IOException {
 
     this.fieldTypes = fieldTypes;
     int numReaders = readers.size();
@@ -106,15 +94,11 @@
     fieldInfos = new FieldInfos[numReaders];
     liveDocs = new Bits[numReaders];
     for(int i=0;i<numReaders;i++) {
-<<<<<<< HEAD
-      final LeafReader reader = readers.get(i);
+      final CodecReader reader = readers.get(i);
       FieldTypes readerFieldTypes = reader.getFieldTypes();
       if (readerFieldTypes != null && fieldTypes != readerFieldTypes) {
         fieldTypes.addAll(readerFieldTypes);
       }
-=======
-      final CodecReader reader = readers.get(i);
->>>>>>> 1529c57c
 
       maxDocs[i] = reader.maxDoc();
       liveDocs[i] = reader.getLiveDocs();
